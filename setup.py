from setuptools import find_namespace_packages, setup

setup(
    name="mmda",
    description="mmda",
<<<<<<< HEAD
    version="0.0.29",
=======
    version="0.0.30",
>>>>>>> bec2286c
    url="https://www.github.com/allenai/mmda",
    python_requires=">= 3.7",
    packages=find_namespace_packages(include=["mmda*", "ai2_internal*"]),
    install_requires=[
        "tqdm",
        "pdf2image",
        "pdfplumber@git+https://github.com/allenai/pdfplumber@63db31f8452c93d72baaca1e843f2ab68bc6ca85",
        "requests",
        "pandas",
        "pydantic",
        "ncls",
    ],
    extras_require={
        "dev": ["pytest"],
        "spacy_predictors": ["spacy"],
        "lp_predictors": ["layoutparser", "torch", "torchvision", "effdet"],
        "vila_predictors": ["vila>=0.4.2,<0.5", "transformers"],
        "mention_predictor": ["transformers[torch]", "optimum[onnxruntime]"],
        "mention_predictor_gpu": ["transformers[torch]", "optimum[onnxruntime-gpu]"],
        "bibentry_predictor": ["transformers", "unidecode", "torch"],
        "bibentry_detection_predictor": ["layoutparser", "torch==1.8.0+cu111", "torchvision==0.9.0+cu111"],
        "citation_links": ["numpy", "thefuzz[speedup]", "sklearn", "xgboost"],
    },
    include_package_data=True,
    package_data={
        "ai2_internal.bibentry_detection_predictor.data": ["*"],
        "ai2_internal.bibentry_predictor_mmda.data": ["*"],
        "ai2_internal.citation_mentions.data": ["*"],
        "ai2_internal.vila.test_fixtures": ["*"],
        "ai2_internal.shared_test_fixtures": ["*"]
    }
)<|MERGE_RESOLUTION|>--- conflicted
+++ resolved
@@ -3,11 +3,7 @@
 setup(
     name="mmda",
     description="mmda",
-<<<<<<< HEAD
-    version="0.0.29",
-=======
-    version="0.0.30",
->>>>>>> bec2286c
+    version="0.0.31",
     url="https://www.github.com/allenai/mmda",
     python_requires=">= 3.7",
     packages=find_namespace_packages(include=["mmda*", "ai2_internal*"]),

import setuptools

setuptools.setup(
    name="mmda",
    description="mmda",
<<<<<<< HEAD
    url="https://github.com/allenai/mmda",
    version="0.0.15",
=======
    version="0.0.17",
    url="https://www.github.com/allenai/mmda",
>>>>>>> 36faef17
    python_requires=">= 3.7",
    packages=setuptools.find_packages(include=["mmda*", "ai2_internal*"]),
    install_requires=[
        "tqdm",
        "pdf2image",
        "pdfplumber@git+https://github.com/allenai/pdfplumber@63db31f8452c93d72baaca1e843f2ab68bc6ca85",
        "requests",
        "pandas",
        "pydantic",
        "ncls",
    ],
    extras_require={
        "dev": ["pytest"],
        "spacy_predictors": ["spacy"],
        "lp_predictors": ["layoutparser", "torch", "torchvision", "effdet"],
        "vila_predictors": ["vila>=0.4.2,<0.5", "transformers"],
        "mentions": ["transformers[torch]"],
        "bibentry_predictor": ["transformers", "unidecode", "torch"],
    },
    include_package_data=True,
)<|MERGE_RESOLUTION|>--- conflicted
+++ resolved
@@ -3,13 +3,8 @@
 setuptools.setup(
     name="mmda",
     description="mmda",
-<<<<<<< HEAD
-    url="https://github.com/allenai/mmda",
-    version="0.0.15",
-=======
     version="0.0.17",
     url="https://www.github.com/allenai/mmda",
->>>>>>> 36faef17
     python_requires=">= 3.7",
     packages=setuptools.find_packages(include=["mmda*", "ai2_internal*"]),
     install_requires=[

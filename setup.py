--- conflicted
+++ resolved
@@ -9,11 +9,7 @@
 setup(
     name="mmda",
     description="mmda",
-<<<<<<< HEAD
-    version="0.0.48",
-=======
     version="0.1.0",
->>>>>>> ebda2bf5
     url="https://www.github.com/allenai/mmda",
     python_requires=">= 3.7",
     packages=find_namespace_packages(include=["mmda*", "ai2_internal*"]),

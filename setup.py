--- conflicted
+++ resolved
@@ -3,11 +3,7 @@
 setup(
     name="mmda",
     description="mmda",
-<<<<<<< HEAD
-    version="0.0.31",
-=======
-    version="0.0.32",
->>>>>>> 62af8886
+    version="0.0.33",
     url="https://www.github.com/allenai/mmda",
     python_requires=">= 3.7",
     packages=find_namespace_packages(include=["mmda*", "ai2_internal*"]),

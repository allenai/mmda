import setuptools

setuptools.setup(
    name="mmda",
    version="0.0.2",
    python_requires=">= 3.7",
    packages=setuptools.find_packages(include=["mmda.*"]),
<<<<<<< HEAD
    install_requires=["intervaltree", "pdf2image", "pdfplumber", "pandas", "requests"],
=======
    install_requires=["intervaltree", "pdf2image", "pdfplumber", "requests"],
>>>>>>> 379d426b
    extras_require={"dev": ["pytest"]},
)<|MERGE_RESOLUTION|>--- conflicted
+++ resolved
@@ -5,10 +5,6 @@
     version="0.0.2",
     python_requires=">= 3.7",
     packages=setuptools.find_packages(include=["mmda.*"]),
-<<<<<<< HEAD
-    install_requires=["intervaltree", "pdf2image", "pdfplumber", "pandas", "requests"],
-=======
     install_requires=["intervaltree", "pdf2image", "pdfplumber", "requests"],
->>>>>>> 379d426b
     extras_require={"dev": ["pytest"]},
 )
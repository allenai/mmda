--- conflicted
+++ resolved
@@ -11,13 +11,7 @@
 import logging
 
 from abc import abstractmethod
-<<<<<<< HEAD
-from copy import deepcopy
-
-from typing import TYPE_CHECKING, Dict, Iterable, List, Optional, Union
-=======
 from typing import TYPE_CHECKING, Dict, List, Optional, Union
->>>>>>> 52b95c56
 
 from mmda.types.box import Box
 from mmda.types.metadata import Metadata
@@ -26,12 +20,7 @@
 if TYPE_CHECKING:
     from mmda.types.document import Document
 
-<<<<<<< HEAD
-__all__ = ["Annotation", "BoxGroup", "SpanGroup", "Relation"]
-
-=======
 __all__ = ["Annotation", "BoxGroup", "Entity", "Relation"]
->>>>>>> 52b95c56
 
 def warn_deepcopy_of_annotation(obj: "Annotation") -> None:
     """Warns when a deepcopy is performed on an Annotation."""
@@ -49,17 +38,12 @@
 
     @abstractmethod
     def __init__(self):
-<<<<<<< HEAD
-=======
         self._id: Optional[int] = None
         self._doc: Optional['Document'] = None
->>>>>>> 52b95c56
         logging.warning('Unless testing or developing, we dont recommend creating Annotations '
                         'manually. Annotations need to store things like `id` and references '
                         'to a `Document` to be valuable. These are all handled automatically in '
                         '`Parsers` and `Predictors`.')
-<<<<<<< HEAD
-=======
 
     @property
     def doc(self) -> Optional['Document']:
@@ -87,7 +71,6 @@
         if not self.doc:
             raise AttributeError('This annotation is missing a Document')
         self._id = id
->>>>>>> 52b95c56
 
     @abstractmethod
     def to_json(self) -> Dict:
@@ -98,17 +81,6 @@
     def from_json(cls, annotation_dict: Dict) -> "Annotation":
         pass
 
-<<<<<<< HEAD
-    def attach_doc(self, doc: "Document") -> None:
-        """This method attaches a Document to this Annotation, allowing the Annotation
-        to access things beyond itself within the Document (e.g. neighbors)"""
-        if not self.doc:
-            self.doc = doc
-        else:
-            raise AttributeError("This annotation already has an attached document")
-
-=======
->>>>>>> 52b95c56
     def __getattr__(self, field: str) -> List["Annotation"]:
         """This method """
         if self.doc is None:
@@ -123,83 +95,7 @@
         return self.__getattribute__(field)
 
 
-<<<<<<< HEAD
-class BoxGroup(Annotation):
-    def __init__(
-            self,
-            boxes: List[Box],
-            id: Optional[int] = None,
-            doc: Optional['Document'] = None,
-            metadata: Optional[Metadata] = None,
-    ):
-        self.boxes = boxes
-        super().__init__(id=id, doc=doc, metadata=metadata)
-
-    def to_json(self) -> Dict:
-        box_group_dict = dict(
-            boxes=[box.to_json() for box in self.boxes],
-            id=self.id,
-            metadata=self.metadata.to_json()
-        )
-        return {
-            key: value for key, value in box_group_dict.items() if value
-        }  # only serialize non-null values
-
-    @classmethod
-    def from_json(cls, box_group_dict: Dict) -> "BoxGroup":
-
-        if "metadata" in box_group_dict:
-            metadata_dict = box_group_dict["metadata"]
-        else:
-            # this fallback is necessary to ensure compatibility with box
-            # groups that were create before the metadata migration and
-            # therefore have "type" in the root of the json dict instead.
-            metadata_dict = {
-                "type": box_group_dict.get("type", None)
-            }
-
-        return cls(
-            boxes=[
-                Box.from_json(box_dict=box_dict)
-                # box_group_dict["boxes"] might not be present since we
-                # minimally serialize when running to_json()
-                for box_dict in box_group_dict.get("boxes", [])
-            ],
-            id=box_group_dict.get("id", None),
-            metadata=Metadata.from_json(metadata_dict),
-        )
-
-    def __getitem__(self, key: int):
-        return self.boxes[key]
-
-    def __deepcopy__(self, memo):
-        warn_deepcopy_of_annotation(self)
-
-        box_group = BoxGroup(
-            boxes=deepcopy(self.boxes, memo),
-            id=self.id,
-            metadata=deepcopy(self.metadata, memo)
-        )
-
-        # Don't copy an attached document
-        box_group.doc = self.doc
-
-        return box_group
-
-    @property
-    def type(self) -> str:
-        return self.metadata.get("type", None)
-
-    @type.setter
-    def type(self, type: Union[str, None]) -> None:
-        self.metadata.type = type
-
-
-class SpanGroup(Annotation):
-=======
-
 class Entity(Annotation):
->>>>>>> 52b95c56
     def __init__(
             self,
             spans: List[Span],
@@ -213,19 +109,6 @@
 
     @property
     def symbols(self) -> List[str]:
-<<<<<<< HEAD
-        if self.doc is not None:
-            return [
-                self.doc.symbols[span.start: span.end] for span in self.spans
-            ]
-        else:
-            return []
-
-    def annotate(
-            self, is_overwrite: bool = False, **kwargs: Iterable["Annotation"]
-    ) -> None:
-=======
->>>>>>> 52b95c56
         if self.doc is None:
             raise ValueError(f'No document attached.')
         return [self.doc.symbols[span.start: span.end] for span in self.spans]
@@ -290,35 +173,6 @@
         # only serialize non-null values
         return {k: v for k, v in relation_dict.items() if v is not None}
 
-<<<<<<< HEAD
-        # Don't copy an attached document
-        span_group.doc = self.doc
-
-        return span_group
-
-    @property
-    def type(self) -> str:
-        return self.metadata.get("type", None)
-
-    @type.setter
-    def type(self, type: Union[str, None]) -> None:
-        self.metadata.type = type
-
-    @property
-    def text(self) -> str:
-        maybe_text = self.metadata.get("text", None)
-        if maybe_text is None:
-            return " ".join(self.symbols)
-        return maybe_text
-
-    @text.setter
-    def text(self, text: Union[str, None]) -> None:
-        self.metadata.text = text
-
-
-class Relation(Annotation):
-    pass
-=======
     @classmethod
     def from_json(cls, relation_dict: Dict, doc: Document) -> "Relation":
         return cls(
@@ -326,5 +180,4 @@
             target=None,
             metadata=Metadata.from_json(relation_dict['metadata'])
             if relation_dict.get('metadata') else None
-        )
->>>>>>> 52b95c56
+        )
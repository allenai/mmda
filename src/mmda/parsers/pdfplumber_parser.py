import itertools
import string
from typing import List, Optional, Union

import pdfplumber
import pdfplumber.utils as ppu

from mmda.parsers.parser import Parser
from mmda.types.annotation import SpanGroup
from mmda.types.box import Box
from mmda.types.document import Document
from mmda.types.metadata import Metadata
from mmda.types.names import PagesField, RowsField, SymbolsField, TokensField
from mmda.types.span import Span

_TOL = Union[int, float]


class WordExtractorWithFontInfo(ppu.WordExtractor):
    """Override WordExtractor methods to append additional char-level info."""

    def __init__(
        self,
        x_tolerance: _TOL = ppu.DEFAULT_X_TOLERANCE,
        y_tolerance: _TOL = ppu.DEFAULT_Y_TOLERANCE,
        keep_blank_chars: bool = False,
        use_text_flow: bool = False,
        horizontal_ltr: bool = True,
        vertical_ttb: bool = True,
        extra_attrs: Optional[List[str]] = None,
        split_at_punctuation: Union[bool, str] = False,
        append_attrs: Optional[List[str]] = None,
    ):
        super().__init__(
            x_tolerance=x_tolerance,
            y_tolerance=y_tolerance,
            keep_blank_chars=keep_blank_chars,
            use_text_flow=use_text_flow,
            horizontal_ltr=horizontal_ltr,
            vertical_ttb=vertical_ttb,
            extra_attrs=extra_attrs,
            split_at_punctuation=split_at_punctuation,
        )
        self.append_attrs = append_attrs

    def merge_chars(self, ordered_chars: ppu.T_obj_list) -> ppu.T_obj:
        """Modify returned word to capture additional char-level info."""
        word = super().merge_chars(ordered_chars=ordered_chars)

        # ordered_chars is a list of characters for the word with extra attributes.
        # Here we simply append additional information to the word using the first char.
        for key in self.append_attrs:
            if key not in word:
                word[key] = ordered_chars[0][key]

        return word


class PDFPlumberParser(Parser):
    # manually added characters: '–' and '§'
    DEFAULT_PUNCTUATION_CHARS = string.punctuation + chr(8211) + chr(167)

    def __init__(
        self,
        token_x_tolerance: int = 1.5,
        token_y_tolerance: int = 2,
        line_x_tolerance: int = 10,
        line_y_tolerance: int = 10,
        keep_blank_chars: bool = False,
        use_text_flow: bool = True,
        horizontal_ltr: bool = True,
        vertical_ttb: bool = True,
        extra_attrs: Optional[List[str]] = None,
        split_at_punctuation: Union[str, bool] = True,
    ):
        """The PDFPlumber PDF Detector
        Args:
            token_x_tolerance (int, optional):
                The threshold used for extracting "word tokens" from the pdf file.
                It will merge the pdf characters into a word token if the difference
                between the x_2 of one character and the x_1 of the next is less than
                or equal to token_x_tolerance. See details in `pdf2plumber's documentation
                <https://github.com/jsvine/pdfplumber#the-pdfplumberpage-class>`_.
                Defaults to 1.5, in absolute coordinates.
            token_y_tolerance (int, optional):
                The threshold used for extracting "word tokens" from the pdf file.
                It will merge the pdf characters into a word token if the difference
                between the y_2 of one character and the y_1 of the next is less than
                or equal to token_y_tolerance. See details in `pdf2plumber's documentation
                <https://github.com/jsvine/pdfplumber#the-pdfplumberpage-class>`_.
                Defaults to 2, in absolute coordinates.
            line_x_tolerance (int, optional):
                The threshold used for extracting "line tokens" from the pdf file.
                Defaults to 10, in absolute coordinates.
            line_y_tolerance (int, optional):
                The threshold used for extracting "line tokens" from the pdf file.
                Defaults to 10, in absolute coordinates.
            keep_blank_chars (bool, optional):
                When keep_blank_chars is set to True, it will treat blank characters
                are treated as part of a word, not as a space between words. See
                details in `pdf2plumber's documentation
                <https://github.com/jsvine/pdfplumber#the-pdfplumberpage-class>`_.
                Defaults to False.
            use_text_flow (bool, optional):
                When use_text_flow is set to True, it will use the PDF's underlying
                flow of characters as a guide for ordering and segmenting the words,
                rather than presorting the characters by x/y position. (This mimics
                how dragging a cursor highlights text in a PDF; as with that, the
                order does not always appear to be logical.) See details in
                `pdf2plumber's documentation
                <https://github.com/jsvine/pdfplumber#the-pdfplumberpage-class>`_.
                Defaults to True.
            horizontal_ltr (bool, optional):
                When horizontal_ltr is set to True, it means the doc should read
                text from left to right, vice versa.
                Defaults to True.
            vertical_ttb (bool, optional):
                When vertical_ttb is set to True, it means the doc should read
                text from top to bottom, vice versa.
                Defaults to True.
            extra_attrs (Optional[List[str]], optional):
                Passing a list of extra_attrs (e.g., ["fontname", "size"]) will
                restrict each words to characters that share exactly the same
                value for each of those `attributes extracted by pdfplumber
                <https://github.com/jsvine/pdfplumber/blob/develop/README.md#char-properties>`_,
                and the resulting word dicts will indicate those attributes.
                See details in `pdf2plumber's documentation
                <https://github.com/jsvine/pdfplumber#the-pdfplumberpage-class>`_.
                Defaults to `["fontname", "size"]`.
        """
        self.token_x_tolerance = token_x_tolerance
        self.token_y_tolerance = token_y_tolerance
        self.line_x_tolerance = line_x_tolerance
        self.line_y_tolerance = line_y_tolerance
        self.keep_blank_chars = keep_blank_chars
        self.use_text_flow = use_text_flow
        self.horizontal_ltr = horizontal_ltr
        self.vertical_ttb = vertical_ttb
        self.extra_attrs = (
            extra_attrs if extra_attrs is not None else ["fontname", "size"]
        )
        if split_at_punctuation is True:
            split_at_punctuation = type(self).DEFAULT_PUNCTUATION_CHARS
        self.split_at_punctuation = split_at_punctuation

    def parse(self, input_pdf_path: str) -> Document:
        with pdfplumber.open(input_pdf_path) as plumber_pdf_object:
            all_tokens = []
            all_word_ids = []
            last_word_id = -1
            all_row_ids = []
            last_row_id = -1
            all_page_ids = []
            for page_id, page in enumerate(plumber_pdf_object.pages):
                # 1) tokens we use for Document.symbols
                coarse_tokens = page.extract_words(
                    x_tolerance=self.token_x_tolerance,
                    y_tolerance=self.token_y_tolerance,
                    keep_blank_chars=self.keep_blank_chars,
                    use_text_flow=self.use_text_flow,
                    horizontal_ltr=self.horizontal_ltr,
                    vertical_ttb=self.vertical_ttb,
                    extra_attrs=self.extra_attrs,
                    split_at_punctuation=None,
                )
                # 2) tokens we use for Document.tokens
                fine_tokens = WordExtractorWithFontInfo(
                    x_tolerance=self.token_x_tolerance,
                    y_tolerance=self.token_y_tolerance,
                    keep_blank_chars=self.keep_blank_chars,
                    use_text_flow=self.use_text_flow,
                    horizontal_ltr=self.horizontal_ltr,
                    vertical_ttb=self.vertical_ttb,
                    extra_attrs=self.extra_attrs,
                    split_at_punctuation=self.split_at_punctuation,
                    append_attrs=["fontname", "size"],
                ).extract(page.chars)
                # 3) align fine tokens with coarse tokens
                word_ids_of_fine_tokens = self._align_coarse_and_fine_tokens(
                    coarse_tokens=[c["text"] for c in coarse_tokens],
                    fine_tokens=[f["text"] for f in fine_tokens],
                )
                assert len(word_ids_of_fine_tokens) == len(fine_tokens)
                # 4) normalize / clean tokens & boxes
                fine_tokens = [
                    {
                        "text": token["text"],
                        "fontname": token["fontname"],
                        "size": token["size"],
                        "bbox": Box.from_pdf_coordinates(
                            x1=float(token["x0"]),
                            y1=float(token["top"]),
                            x2=float(token["x1"]),
                            y2=float(token["bottom"]),
                            page_width=float(page.width),
                            page_height=float(page.height),
                            page=int(page_id),
                        ).get_relative(
                            page_width=float(page.width), page_height=float(page.height)
                        ),
                    }
                    for token in fine_tokens
                ]
                # 5) group tokens into lines
                # TODO - doesnt belong in parser; should be own predictor
                line_ids_of_fine_tokens = self._simple_line_detection(
                    page_tokens=fine_tokens,
                    x_tolerance=self.line_x_tolerance / page.width,
                    y_tolerance=self.line_y_tolerance / page.height,
                )
                assert len(line_ids_of_fine_tokens) == len(fine_tokens)
                # 6) accumulate
                all_tokens.extend(fine_tokens)
                all_row_ids.extend(
                    [i + last_row_id + 1 for i in line_ids_of_fine_tokens]
                )
                last_row_id = all_row_ids[-1] if all_word_ids else -1
                all_word_ids.extend(
                    [i + last_word_id + 1 for i in word_ids_of_fine_tokens]
                )
                last_word_id = all_word_ids[-1] if all_word_ids else -1
                for _ in fine_tokens:
                    all_page_ids.append(page_id)
            # now turn into a beautiful document!
            doc_json = self._convert_nested_text_to_doc_json(
                token_dicts=all_tokens,
                word_ids=all_word_ids,
                row_ids=all_row_ids,
                page_ids=all_page_ids,
            )
            doc = Document.from_json(doc_json)
            return doc

    def _convert_nested_text_to_doc_json(
        self,
        token_dicts: List[dict],
        word_ids: List[int],
        row_ids: List[int],
        page_ids: List[int],
    ) -> dict:
        """For a single page worth of text"""

        # 1) build tokens & symbols
        symbols = ""
        token_annos: List[SpanGroup] = []
        start = 0
        for token_id in range(len(token_dicts) - 1):

            token_dict = token_dicts[token_id]
            current_word_id = word_ids[token_id]
            next_word_id = word_ids[token_id + 1]
            current_row_id = row_ids[token_id]
            next_row_id = row_ids[token_id + 1]

            # 1) add to symbols
            symbols += token_dict["text"]

            # 2) make Token
            end = start + len(token_dict["text"])

            # 2b) gather token metadata
            if "fontname" in token_dict and "size" in token_dict:
                token_metadata = Metadata(
                    fontname=token_dict["fontname"],
                    size=token_dict["size"],
                )
            else:
                token_metadata = None

            token = SpanGroup(
                spans=[Span(start=start, end=end, box=token_dict["bbox"])],
                id=token_id,
                metadata=token_metadata,
            )
            token_annos.append(token)

            # 3) increment whitespace based on Row & Word membership. and build Rows.
            if next_row_id == current_row_id:
                if next_word_id == current_word_id:
                    start = end
                else:
                    symbols += " "
                    start = end + 1
            else:
                # new row
                symbols += "\n"
                start = end + 1
        # handle last token
<<<<<<< HEAD
        if token_dicts:
            symbols += token_dicts[-1]["text"]
            end = start + len(token_dicts[-1]["text"])
            token = SpanGroup(spans=[Span(start=start, end=end, box=token_dicts[-1]["bbox"])],
                              id=len(token_dicts) - 1)
            token_annos.append(token)
=======
        symbols += token_dicts[-1]["text"]
        end = start + len(token_dicts[-1]["text"])
        token = SpanGroup(
            spans=[Span(start=start, end=end, box=token_dicts[-1]["bbox"])],
            id=len(token_dicts) - 1,
        )
        token_annos.append(token)
>>>>>>> a538e59f

        # 2) build rows
        tokens_with_group_ids = [
            (token, row_id, page_id)
            for token, row_id, page_id in zip(token_annos, row_ids, page_ids)
        ]
        row_annos: List[SpanGroup] = []
        for row_id, tups in itertools.groupby(
            iterable=tokens_with_group_ids, key=lambda tup: tup[1]
        ):
            row_tokens = [token for token, _, _ in tups]
            row = SpanGroup(
                spans=[
                    Span(
                        start=row_tokens[0][0].start,
                        end=row_tokens[-1][0].end,
                        box=Box.small_boxes_to_big_box(
                            boxes=[span.box for t in row_tokens for span in t]
                        ),
                    )
                ],
                id=row_id,
            )
            row_annos.append(row)

        # 3) build pages
        page_annos: List[SpanGroup] = []
        for page_id, tups in itertools.groupby(
            iterable=tokens_with_group_ids, key=lambda tup: tup[2]
        ):
            page_tokens = [token for token, _, _ in tups]
            page = SpanGroup(
                spans=[
                    Span(
                        start=page_tokens[0][0].start,
                        end=page_tokens[-1][0].end,
                        box=Box.small_boxes_to_big_box(
                            boxes=[span.box for t in page_tokens for span in t]
                        ),
                    )
                ],
                id=page_id,
            )
            page_annos.append(page)

        return {
            SymbolsField: symbols,
            TokensField: [token.to_json() for token in token_annos],
            RowsField: [row.to_json() for row in row_annos],
            PagesField: [page.to_json() for page in page_annos],
        }

    def _simple_line_detection(
        self, page_tokens: List[dict], x_tolerance: int = 10, y_tolerance: int = 10
    ) -> List[int]:
        """Get text lines from the page_tokens.
        It will automatically add new lines for 1) line breaks (i.e., the current token
        has a larger y_difference between the previous one than the y_tolerance) or
        2) big horizontal gaps (i.e., the current token has a larger y_difference between
        the previous one than the x_tolerance)

        Adapted from https://github.com/allenai/VILA/blob/e6d16afbd1832f44a430074855fbb4c3d3604f4a/src/vila/pdftools/pdfplumber_extractor.py#L24

        Modified Oct 2022 (kylel): Changed return value to be List[int]
        """
        prev_y = None
        prev_x = None

        lines = []
        cur_line_id = 0
        n = 0

        for token in page_tokens:
            cur_y = token["bbox"].center[1]
            cur_x = token["bbox"].coordinates[0]

            if prev_y is None:
                prev_y = cur_y
                prev_x = cur_x

            if abs(cur_y - prev_y) <= y_tolerance and cur_x - prev_x <= x_tolerance:

                lines.append(cur_line_id)
                if n == 0:
                    prev_y = cur_y
                else:
                    prev_y = (prev_y * n + cur_y) / (n + 1)  # EMA of the y_height
                n += 1

            else:

                cur_line_id += 1

                lines.append(cur_line_id)
                n = 1
                prev_y = cur_y

            prev_x = token["bbox"].coordinates[2]

        return lines

    def _align_coarse_and_fine_tokens(
        self, coarse_tokens: List[str], fine_tokens: List[str]
    ) -> List[int]:
        """Returns a list of length len(fine_tokens) where elements of the list are
        integer indices into coarse_tokens elements."""
        assert len(coarse_tokens) <= len(
            fine_tokens
        ), f"This method requires |coarse| <= |fine|"
        assert "".join(coarse_tokens) == "".join(
            fine_tokens
        ), f"This method requires the chars(coarse) == chars(fine)"

        coarse_start_ends = []
        start = 0
        for token in coarse_tokens:
            end = start + len(token)
            coarse_start_ends.append((start, end))
            start = end

        fine_start_ends = []
        start = 0
        for token in fine_tokens:
            end = start + len(token)
            fine_start_ends.append((start, end))
            start = end

        fine_id = 0
        coarse_id = 0
        out = []
        while fine_id < len(fine_start_ends) and coarse_id < len(coarse_start_ends):
            fine_start, fine_end = fine_start_ends[fine_id]
            coarse_start, coarse_end = coarse_start_ends[coarse_id]
            if coarse_start <= fine_start and fine_end <= coarse_end:
                out.append(coarse_id)
                fine_id += 1
            else:
                coarse_id += 1

        return out<|MERGE_RESOLUTION|>--- conflicted
+++ resolved
@@ -286,22 +286,14 @@
                 symbols += "\n"
                 start = end + 1
         # handle last token
-<<<<<<< HEAD
         if token_dicts:
             symbols += token_dicts[-1]["text"]
             end = start + len(token_dicts[-1]["text"])
-            token = SpanGroup(spans=[Span(start=start, end=end, box=token_dicts[-1]["bbox"])],
-                              id=len(token_dicts) - 1)
+            token = SpanGroup(
+                spans=[Span(start=start, end=end, box=token_dicts[-1]["bbox"])],
+                id=len(token_dicts) - 1,
+            )
             token_annos.append(token)
-=======
-        symbols += token_dicts[-1]["text"]
-        end = start + len(token_dicts[-1]["text"])
-        token = SpanGroup(
-            spans=[Span(start=start, end=end, box=token_dicts[-1]["bbox"])],
-            id=len(token_dicts) - 1,
-        )
-        token_annos.append(token)
->>>>>>> a538e59f
 
         # 2) build rows
         tokens_with_group_ids = [
@@ -441,4 +433,4 @@
             else:
                 coarse_id += 1
 
-        return out+        return out

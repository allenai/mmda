--- conflicted
+++ resolved
@@ -91,11 +91,7 @@
         Should produce a single Prediction for the provided Instance.
         Leverage your underlying model to perform this inference.
         """
-<<<<<<< HEAD
-        predictions_table_figure_list = FigureTablePredictions(instance.to_mmda()).predict()
-=======
         predictions_table_figure_dict = FigureTablePredictions(instance.to_mmda()).predict()
->>>>>>> 2f970090
         return Prediction(
             figures=[api.BoxGroup.from_mmda(sg) for sg in predictions_table_figure_dict['figures']],
             figure_captions=[api.SpanGroup.from_mmda(bg) for bg in predictions_table_figure_dict['figure_captions']],

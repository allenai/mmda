--- conflicted
+++ resolved
@@ -23,13 +23,9 @@
 
       - name: Test with Python ${{ matrix.python-version }}
         run: |
-<<<<<<< HEAD
           sudo apt-get update
           sudo apt-get -y install poppler-utils
-          pip install -e .[dev,pysbd_predictors,hf_predictors,lp_predictors,recipes]
-=======
-          pip install -e .[dev,pysbd_predictors,hf_predictors,lp_predictors,grobid_augment_existing_document_parser]
->>>>>>> ad2fe211
+          pip install -e .[dev,pysbd_predictors,hf_predictors,lp_predictors,recipes,grobid_augment_existing_document_parser]
           pytest --cov-fail-under=42 \
             --ignore=tests/test_predictors/test_vila_predictors.py \
             --ignore=tests/test_predictors/test_figure_table_predictors.py \

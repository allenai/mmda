--- conflicted
+++ resolved
@@ -28,10 +28,6 @@
             --ignore=tests/test_predictors/test_vila_predictors.py \
             --ignore=tests/test_predictors/test_figure_table_predictors.py \
             --ignore=tests/test_predictors/test_section_nesting_predictor.py
-<<<<<<< HEAD
-
-=======
->>>>>>> 4de49114
 
   test_vila_predictors:
     runs-on: ubuntu-latest

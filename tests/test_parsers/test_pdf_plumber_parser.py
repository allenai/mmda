"""

@kylel
"""

import os
import pathlib
import re
import unittest

from mmda.parsers import PDFPlumberParser
from mmda.types import Box, BoxGroup, Document, Span, SpanGroup


class TestPDFPlumberParser(unittest.TestCase):
    def setUp(cls) -> None:
        cls.fixture_path = pathlib.Path(__file__).parent.parent / "fixtures"

    def test_parse(self):
        parser = PDFPlumberParser()
        doc = parser.parse(input_pdf_path=self.fixture_path / "1903.10676.pdf")
        # right output type
        assert isinstance(doc, Document)
        # the right fields
        assert doc.symbols
        assert doc.pages
        assert doc.tokens
        assert doc.rows
        # roughly the right content
        for keyword in ["Field", "Task", "SOTA", "Base", "Frozen", "Finetune", "NER"]:
            assert keyword in doc.symbols[:100]

<<<<<<< HEAD
    def test_parse_empty_page(self):
        parser = PDFPlumberParser()
        doc = parser.parse(input_pdf_path=self.fixture_path / 'empty_page.pdf')
        assert len(doc.pages) == 0
        assert len(doc.tokens) == 0
        assert len(doc.symbols) == 0
        assert len(doc.rows) == 0

=======
    def test_parse_fontinfo(self):
        parser = PDFPlumberParser()
        doc = parser.parse(input_pdf_path=self.fixture_path / "1903.10676.pdf")

        metadata = doc.tokens[0].metadata  # pylint: disable=no-member

        self.assertEqual("HXONRZ+NimbusRomNo9L-Regu", metadata["fontname"])
        self.assertAlmostEqual(8.96638, metadata["size"])
>>>>>>> a538e59f

    def test_split_punctuation(self):
        no_split_parser = PDFPlumberParser(split_at_punctuation=False)
        no_split_doc = no_split_parser.parse(
            input_pdf_path=self.fixture_path / "2107.07170.pdf"
        )
        no_split_tokens_with_numbers = [
            token.text
            for token in no_split_doc.tokens
            if re.search(r"[0-9]", token.text)
        ]
        assert "[1-5]" in no_split_tokens_with_numbers
        assert "GPT-3[10]" in no_split_tokens_with_numbers

        custom_split_parser = PDFPlumberParser(split_at_punctuation=",.[]:")
        custom_split_doc = custom_split_parser.parse(
            input_pdf_path=self.fixture_path / "2107.07170.pdf"
        )
        custom_split_tokens_with_numbers = [
            token.text
            for token in custom_split_doc.tokens
            if re.search(r"[0-9]", token.text)
        ]
        assert "[1-5]" not in custom_split_tokens_with_numbers
        assert "1-5" in custom_split_tokens_with_numbers
        assert "GPT-3[10]" not in custom_split_tokens_with_numbers
        assert "GPT-3" in custom_split_tokens_with_numbers

        default_split_parser = PDFPlumberParser(split_at_punctuation=True)
        default_split_doc = default_split_parser.parse(
            input_pdf_path=os.path.join(self.fixture_path, "2107.07170.pdf")
        )
        default_split_tokens_with_numbers = [
            token.text
            for token in default_split_doc.tokens
            if re.search(r"[0-9]", token.text)
        ]
        assert "1-5" not in default_split_tokens_with_numbers
        assert "GPT-3" not in default_split_tokens_with_numbers

        assert (
            len(no_split_tokens_with_numbers)
            < len(custom_split_tokens_with_numbers)
            < len(default_split_tokens_with_numbers)
        )

    def test_align_coarse_and_fine_tokens(self):
        parser = PDFPlumberParser()

        # example
        coarse_tokens = ["abc", "def"]
        fine_tokens = ["ab", "c", "d", "ef"]
        out = parser._align_coarse_and_fine_tokens(
            coarse_tokens=coarse_tokens, fine_tokens=fine_tokens
        )
        assert out == [0, 0, 1, 1]

        # minimal case
        coarse_tokens = []
        fine_tokens = []
        out = parser._align_coarse_and_fine_tokens(
            coarse_tokens=coarse_tokens, fine_tokens=fine_tokens
        )
        assert out == []

        # identical case
        coarse_tokens = ["a", "b", "c"]
        fine_tokens = ["a", "b", "c"]
        out = parser._align_coarse_and_fine_tokens(
            coarse_tokens=coarse_tokens, fine_tokens=fine_tokens
        )
        assert out == [0, 1, 2]

        # misaligned case
        with self.assertRaises(AssertionError):
            coarse_tokens = ["a", "b"]
            fine_tokens = ["ab"]
            parser._align_coarse_and_fine_tokens(
                coarse_tokens=coarse_tokens, fine_tokens=fine_tokens
            )

        # same num of chars, but chars mismatch case
        with self.assertRaises(AssertionError):
            coarse_tokens = ["ab"]
            fine_tokens = ["a", "c"]
            parser._align_coarse_and_fine_tokens(
                coarse_tokens=coarse_tokens, fine_tokens=fine_tokens
            )

    def test_convert_nested_text_to_doc_json(self):
        parser = PDFPlumberParser()

        # example
        token_dicts = [
            {"text": text, "bbox": Box(l=0.0, t=0.1, w=0.2, h=0.3, page=4)}
            for text in ["ab", "c", "d", "ef", "gh", "i", "j", "kl"]
        ]
        word_ids = [0, 0, 1, 2, 3, 4, 5, 5]
        row_ids = [0, 0, 1, 1, 2, 2, 3, 3]
        page_ids = [0, 0, 0, 0, 1, 1, 1, 1]
        out = parser._convert_nested_text_to_doc_json(
            token_dicts=token_dicts,
            word_ids=word_ids,
            row_ids=row_ids,
            page_ids=page_ids,
        )
        assert out["symbols"] == "abc\nd ef\ngh i\njkl"
        tokens = [
            SpanGroup.from_json(span_group_dict=t_dict) for t_dict in out["tokens"]
        ]
        assert [(t.start, t.end) for t in tokens] == [
            (0, 2),
            (2, 3),
            (4, 5),
            (6, 8),
            (9, 11),
            (12, 13),
            (14, 15),
            (15, 17),
        ]
        assert [out["symbols"][t.start : t.end] for t in tokens] == [
            "ab",
            "c",
            "d",
            "ef",
            "gh",
            "i",
            "j",
            "kl",
        ]
        rows = [SpanGroup.from_json(span_group_dict=r_dict) for r_dict in out["rows"]]
        assert [(r.start, r.end) for r in rows] == [(0, 3), (4, 8), (9, 13), (14, 17)]
        assert [out["symbols"][r.start : r.end] for r in rows] == [
            "abc",
            "d ef",
            "gh i",
            "jkl",
        ]
        pages = [SpanGroup.from_json(span_group_dict=p_dict) for p_dict in out["pages"]]
        assert [(p.start, p.end) for p in pages] == [(0, 8), (9, 17)]
        assert [out["symbols"][p.start : p.end] for p in pages] == [
            "abc\nd ef",
            "gh i\njkl",
        ]<|MERGE_RESOLUTION|>--- conflicted
+++ resolved
@@ -30,7 +30,6 @@
         for keyword in ["Field", "Task", "SOTA", "Base", "Frozen", "Finetune", "NER"]:
             assert keyword in doc.symbols[:100]
 
-<<<<<<< HEAD
     def test_parse_empty_page(self):
         parser = PDFPlumberParser()
         doc = parser.parse(input_pdf_path=self.fixture_path / 'empty_page.pdf')
@@ -39,7 +38,6 @@
         assert len(doc.symbols) == 0
         assert len(doc.rows) == 0
 
-=======
     def test_parse_fontinfo(self):
         parser = PDFPlumberParser()
         doc = parser.parse(input_pdf_path=self.fixture_path / "1903.10676.pdf")
@@ -48,7 +46,6 @@
 
         self.assertEqual("HXONRZ+NimbusRomNo9L-Regu", metadata["fontname"])
         self.assertAlmostEqual(8.96638, metadata["size"])
->>>>>>> a538e59f
 
     def test_split_punctuation(self):
         no_split_parser = PDFPlumberParser(split_at_punctuation=False)

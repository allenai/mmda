--- conflicted
+++ resolved
@@ -15,19 +15,11 @@
 
 class TestPDFPlumberParser(unittest.TestCase):
     def setUp(cls) -> None:
-<<<<<<< HEAD
-        cls.fixture_path = os.path.join(pathlib.Path(__file__).parent.parent, 'fixtures')
-
-    def test_parse(self):
-        parser = PDFPlumberParser()
-        doc = parser.parse(input_pdf_path=os.path.join(self.fixture_path, '1903.10676.pdf'))
-=======
         cls.fixture_path = pathlib.Path(__file__).parent.parent / 'fixtures'
 
     def test_parse(self):
         parser = PDFPlumberParser()
         doc = parser.parse(input_pdf_path=self.fixture_path / '1903.10676.pdf')
->>>>>>> ebda2bf5
         # right output type
         assert isinstance(doc, Document)
         # the right fields
@@ -41,24 +33,15 @@
 
     def test_split_punctuation(self):
         no_split_parser = PDFPlumberParser(split_at_punctuation=False)
-<<<<<<< HEAD
-        no_split_doc = no_split_parser.parse(input_pdf_path=os.path.join(self.fixture_path, '2107.07170.pdf'))
-=======
         no_split_doc = no_split_parser.parse(input_pdf_path=self.fixture_path / '2107.07170.pdf')
->>>>>>> ebda2bf5
         no_split_tokens_with_numbers = [token.text for token in no_split_doc.tokens if re.search(r'[0-9]', token.text)]
         assert '[1-5]' in no_split_tokens_with_numbers
         assert 'GPT-3[10]' in no_split_tokens_with_numbers
 
         custom_split_parser = PDFPlumberParser(split_at_punctuation=',.[]:')
-<<<<<<< HEAD
-        custom_split_doc = custom_split_parser.parse(input_pdf_path=os.path.join(self.fixture_path,
-                                                                                 '2107.07170.pdf'))
-=======
         custom_split_doc = custom_split_parser.parse(
             input_pdf_path=self.fixture_path / '2107.07170.pdf'
         )
->>>>>>> ebda2bf5
         custom_split_tokens_with_numbers = [token.text for token in custom_split_doc.tokens if re.search(r'[0-9]',
                                                                                                          token.text)]
         assert '[1-5]' not in custom_split_tokens_with_numbers

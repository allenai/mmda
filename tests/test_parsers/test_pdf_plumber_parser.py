"""

@kylel
"""

import os
import pathlib
import unittest

from mmda.types import Document, SpanGroup, BoxGroup, Span, Box
from mmda.parsers import PDFPlumberParser

import re

<<<<<<< HEAD
=======

os.chdir(pathlib.Path(__file__).parent)

>>>>>>> 9e0b90ad

class TestPDFPlumberParser(unittest.TestCase):
    def setUp(cls) -> None:
        cls.fixture_path = pathlib.Path(__file__).parent.parent / 'fixtures'

    def test_parse(self):
        parser = PDFPlumberParser()
        doc = parser.parse(input_pdf_path=self.fixture_path / '1903.10676.pdf')
        # right output type
        assert isinstance(doc, Document)
        # the right fields
        assert doc.symbols
        assert doc.pages
        assert doc.tokens
        assert doc.rows
        # roughly the right content
        for keyword in ['Field', 'Task', 'SOTA', 'Base', 'Frozen', 'Finetune', 'NER']:
            assert keyword in doc.symbols[:100]

    def test_split_punctuation(self):
        no_split_parser = PDFPlumberParser(split_at_punctuation=False)
        no_split_doc = no_split_parser.parse(input_pdf_path=self.fixture_path / '2107.07170.pdf')
        no_split_tokens_with_numbers = [token.text for token in no_split_doc.tokens if re.search(r'[0-9]', token.text)]
        assert '[1-5]' in no_split_tokens_with_numbers
        assert 'GPT-3[10]' in no_split_tokens_with_numbers

        custom_split_parser = PDFPlumberParser(split_at_punctuation=',.[]:')
        custom_split_doc = custom_split_parser.parse(
            input_pdf_path=self.fixture_path / '2107.07170.pdf'
        )
        custom_split_tokens_with_numbers = [token.text for token in custom_split_doc.tokens if re.search(r'[0-9]',
                                                                                                         token.text)]
        assert '[1-5]' not in custom_split_tokens_with_numbers
        assert '1-5' in custom_split_tokens_with_numbers
        assert 'GPT-3[10]' not in custom_split_tokens_with_numbers
        assert 'GPT-3' in custom_split_tokens_with_numbers

        default_split_parser = PDFPlumberParser(split_at_punctuation=True)
        default_split_doc = default_split_parser.parse(input_pdf_path=os.path.join(self.fixture_path,
                                                                                   '2107.07170.pdf'))
        default_split_tokens_with_numbers = [token.text for token in default_split_doc.tokens if re.search(r'[0-9]',
                                                                                                           token.text)]
        assert '1-5' not in default_split_tokens_with_numbers
        assert 'GPT-3' not in default_split_tokens_with_numbers

        assert len(no_split_tokens_with_numbers) < len(custom_split_tokens_with_numbers) < len(default_split_tokens_with_numbers)


    def test_align_coarse_and_fine_tokens(self):
        parser = PDFPlumberParser()

        # example
        coarse_tokens = ['abc', 'def']
        fine_tokens = ['ab', 'c', 'd', 'ef']
        out = parser._align_coarse_and_fine_tokens(
            coarse_tokens=coarse_tokens,
            fine_tokens=fine_tokens
        )
        assert out == [0, 0, 1, 1]

        # minimal case
        coarse_tokens = []
        fine_tokens = []
        out = parser._align_coarse_and_fine_tokens(
            coarse_tokens=coarse_tokens,
            fine_tokens=fine_tokens
        )
        assert out == []

        # identical case
        coarse_tokens = ['a', 'b', 'c']
        fine_tokens = ['a', 'b', 'c']
        out = parser._align_coarse_and_fine_tokens(
            coarse_tokens=coarse_tokens,
            fine_tokens=fine_tokens
        )
        assert out == [0, 1, 2]

        # misaligned case
        with self.assertRaises(AssertionError):
            coarse_tokens = ['a', 'b']
            fine_tokens = ['ab']
            parser._align_coarse_and_fine_tokens(
                coarse_tokens=coarse_tokens,
                fine_tokens=fine_tokens
            )

        # same num of chars, but chars mismatch case
        with self.assertRaises(AssertionError):
            coarse_tokens = ['ab']
            fine_tokens = ['a', 'c']
            parser._align_coarse_and_fine_tokens(
                coarse_tokens=coarse_tokens,
                fine_tokens=fine_tokens
            )

    def test_convert_nested_text_to_doc_json(self):
        parser = PDFPlumberParser()

        # example
        token_dicts = [
            {'text': text, 'bbox': Box(l=0.0, t=0.1, w=0.2, h=0.3, page=4)}
            for text in ['ab', 'c', 'd', 'ef', 'gh', 'i', 'j', 'kl']
        ]
        word_ids = [0, 0, 1, 2, 3, 4, 5, 5]
        row_ids = [0, 0, 1, 1, 2, 2, 3, 3]
        page_ids = [0, 0, 0, 0, 1, 1, 1, 1]
        out = parser._convert_nested_text_to_doc_json(
            token_dicts=token_dicts,
            word_ids=word_ids,
            row_ids=row_ids,
            page_ids=page_ids
        )
        assert out['symbols'] == 'abc\nd ef\ngh i\njkl'
        tokens = [SpanGroup.from_json(span_group_dict=t_dict) for t_dict in out['tokens']]
        assert [(t.start, t.end) for t in tokens] == [(0, 2), (2, 3), (4, 5), (6, 8), (9, 11), (12, 13), (14, 15), (15, 17)]
        assert [out['symbols'][t.start : t.end] for t in tokens] == ['ab', 'c', 'd', 'ef', 'gh', 'i', 'j', 'kl']
        rows = [SpanGroup.from_json(span_group_dict=r_dict) for r_dict in out['rows']]
        assert [(r.start, r.end) for r in rows] == [(0, 3), (4, 8), (9, 13), (14, 17)]
        assert [out['symbols'][r.start: r.end] for r in rows] == ['abc', 'd ef', 'gh i', 'jkl']
        pages = [SpanGroup.from_json(span_group_dict=p_dict) for p_dict in out['pages']]
        assert [(p.start, p.end) for p in pages] == [(0, 8), (9, 17)]
        assert [out['symbols'][p.start: p.end] for p in pages] == ['abc\nd ef', 'gh i\njkl']
<|MERGE_RESOLUTION|>--- conflicted
+++ resolved
@@ -12,12 +12,6 @@
 
 import re
 
-<<<<<<< HEAD
-=======
-
-os.chdir(pathlib.Path(__file__).parent)
-
->>>>>>> 9e0b90ad
 
 class TestPDFPlumberParser(unittest.TestCase):
     def setUp(cls) -> None:

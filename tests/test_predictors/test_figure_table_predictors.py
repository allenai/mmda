--- conflicted
+++ resolved
@@ -22,17 +22,9 @@
     def setUp(cls):
         cls.fixture_path = pathlib.Path(__file__).parent.parent
         cls.doc = (PDFPlumberParser()
-<<<<<<< HEAD
-                   .parse(input_pdf_path=os.path.join(cls.fixture_path,
-                                                      'fixtures/0c027af0ee9c1901c57f6579d903aedee7f4.pdf')))
-        cls.images = PDF2ImageRasterizer().rasterize(input_pdf_path=os.path.join(
-            cls.fixture_path, 'fixtures/0c027af0ee9c1901c57f6579d903aedee7f4.pdf'),
-                                                     dpi=72)
-=======
                    .parse(input_pdf_path=(cls.fixture_path / 'fixtures/0c027af0ee9c1901c57f6579d903aedee7f4.pdf')))
         cls.images = PDF2ImageRasterizer().rasterize(input_pdf_path=(
                 cls.fixture_path / 'fixtures/0c027af0ee9c1901c57f6579d903aedee7f4.pdf'), dpi=72)
->>>>>>> ebda2bf5
         assert cls.doc.pages
         assert cls.doc.tokens
         cls.doc.annotate_images(images=cls.images)

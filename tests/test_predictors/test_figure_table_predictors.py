--- conflicted
+++ resolved
@@ -43,11 +43,6 @@
 
     def test_predict(self):
         result = self.figure_table_predictor.predict()
-<<<<<<< HEAD
-        assert isinstance(result, tuple)
-        assert [entry.type for entry in result[0]] == ['Figure', 'Figure', 'Figure', 'Figure']
-        assert [entry.type for entry in result[1]] == ['Table', 'Table', 'Table', 'Table']
-=======
         assert isinstance(result, dict)
         assert list(result.keys()) == ['figures', 'figure_captions', 'figure_to_figure_captions', 'tables',
                                        'table_captions',
@@ -113,5 +108,4 @@
             {'id': 0, 'metadata': {}, 'spans': [{'end': 18359, 'start': 18198}]},
             {'id': 1, 'metadata': {}, 'spans': [{'end': 22214, 'start': 22042}]},
             {'id': 2, 'metadata': {}, 'spans': [{'end': 23502, 'start': 23400}]},
-            {'id': 3, 'metadata': {}, 'spans': [{'end': 29584, 'start': 29369}]}]
->>>>>>> 2f970090
+            {'id': 3, 'metadata': {}, 'spans': [{'end': 29584, 'start': 29369}]}]
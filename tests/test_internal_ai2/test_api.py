--- conflicted
+++ resolved
@@ -71,6 +71,7 @@
         self.assertDictEqual(sg_ann.to_json(), sg_ann_2.to_json())
         self.assertDictEqual(sg_ann.__dict__, sg_ann_2.__dict__)
 
+
     def test_box(self):
         box = mmda_api.Box(left=0.1, top=0.1, width=0.1, height=0.1, page=0)
         assert box.to_mmda() == mmdaBox(l=0.1, t=0.1, w=0.1, h=0.1, page=0)
@@ -97,8 +98,6 @@
             box_group
         )
 
-<<<<<<< HEAD
-
     def test_span_group(self):
         box_group = mmda_api.BoxGroup(
             boxes=[
@@ -121,8 +120,4 @@
         self.assertEqual(
             mmda_api.SpanGroup.from_mmda(span_group.to_mmda()),
             span_group
-        )
-=======
-        self.assertDictEqual(sg_ann.to_json(), sg_ann_2.to_json())
-        self.assertDictEqual(sg_ann.__dict__, sg_ann_2.__dict__)
->>>>>>> 98da4ead
+        )
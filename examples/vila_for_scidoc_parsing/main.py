<<<<<<< HEAD
=======
from typing import List
>>>>>>> eaab7a5f
import argparse
import os
from collections import defaultdict
from copy import copy

import layoutparser as lp
<<<<<<< HEAD
from mmda.parsers.symbol_scraper_parser import SymbolScraperParser
from mmda.predictors.hf_predictors.vila_predictor import HVILAPredictor, IVILAPredictor
from mmda.predictors.lp_predictors import LayoutParserPredictor
from mmda.types.annotation import SpanGroup
from mmda.types.box import Box
from mmda.types.document import Document
from mmda.types.span import Span
from tqdm import tqdm
from vila.pdftools.pdf_extractor import PDFExtractor
=======

from mmda.parsers.pdfplumber_parser import PDFPlumberParser
from mmda.types.annotation import SpanGroup
from mmda.predictors.lp_predictors import LayoutParserPredictor
from mmda.predictors.hf_predictors.vila_predictor import IVILAPredictor, HVILAPredictor

>>>>>>> eaab7a5f

DOCBANK_LABEL_MAP = {
    "0": "paragraph",
    "1": "title",
    "2": "equation",
    "3": "reference",
    "4": "section",
    "5": "list",
    "6": "table",
    "7": "caption",
    "8": "author",
    "9": "abstract",
    "10": "footer",
    "11": "date",
    "12": "figure",
}
DOCBANK_LABEL_MAP = {int(key): val for key, val in DOCBANK_LABEL_MAP.items()}


def draw_tokens(
    image,
    doc_tokens: List[SpanGroup],
    color_map=None,
    token_boundary_width=0,
    alpha=0.25,
    **kwargs,
):

    w, h = image.size
    layout = [
        lp.TextBlock(
            lp.Rectangle(
                *token.spans[0]
                .box.get_absolute(page_height=h, page_width=w)
                .coordinates
            ),
            type=token.type,
            text=token.symbols[0],
        )
        for token in doc_tokens
    ]
    return lp.draw_box(
        image,
        layout,
        color_map=color_map,
        box_width=token_boundary_width,
        box_alpha=alpha,
        **kwargs,
    )


def draw_blocks(
    image,
    doc_tokens: List[SpanGroup],
    color_map=None,
    token_boundary_width=0,
    alpha=0.25,
    **kwargs,
):

    w, h = image.size
    layout = [
        lp.TextBlock(
            lp.Rectangle(
                *token.box_group.boxes[0]
                .get_absolute(page_height=h, page_width=w)
                .coordinates
            ),
            type=token.box_group.type,
            text=token.symbols[0],
        )
        for token in doc_tokens
    ]
    return lp.draw_box(
        image,
        layout,
        color_map=color_map,
        box_width=token_boundary_width,
        box_alpha=alpha,
        **kwargs,
<<<<<<< HEAD
    )


def to_Box(textblock, page_id, page_with, page_height):
    block = textblock.block
    return Box(block.x_1, block.y_1, block.width, block.height, page_id)


def convert_to_doc_object(pdf_tokens, pdf_images=None):

    page_to_row_to_tokens = defaultdict(lambda: defaultdict(list))

    for page_id, page_tokens in enumerate(pdf_tokens):
        for line_id, line_tokens in enumerate(page_tokens.get_text_segments()):
            for token_id, token in enumerate(line_tokens):
                page_to_row_to_tokens[page_id][line_id].append(
                    {
                        "text": token.text,
                        "bbox": to_Box(
                            token, page_id, page_tokens.width, page_tokens.height
                        ),
                    }
                )

    doc_dict = ssparser._convert_nested_text_to_doc_json(
        {
            page: {row: tokens for row, tokens in row_to_tokens.items()}
            for page, row_to_tokens in page_to_row_to_tokens.items()
        }
=======
>>>>>>> eaab7a5f
    )


if __name__ == "__main__":

    parser = argparse.ArgumentParser()
    parser.add_argument("--pdf-path", type=str, nargs="+")
    parser.add_argument("--vila-type", type=str, default="ivila")
    parser.add_argument(
        "--vila-model-path",
        type=str,
        default="docbank/layout_indicator-BLK-block/microsoft-layoutlm-base-uncased/",
    )
    parser.add_argument(
        "--export-folder",
        type=str,
        default="pdf-predictions",
    )

    args = parser.parse_args()

    if args.vila_type == "ivila":
        vila_predictor = IVILAPredictor.from_pretrained(
            args.vila_model_path,
            added_special_sepration_token="[BLK]",
            agg_level="block",
        )
    elif args.vila_type == "hvila":
        vila_predictor = HVILAPredictor.from_pretrained(
            args.vila_model_path, agg_level="block", group_bbox_agg="first"
        )

    layout_predictor = LayoutParserPredictor.from_pretrained(
        "lp://efficientdet/PubLayNet"
    )
    equation_layout_predictor = LayoutParserPredictor.from_pretrained(
        "lp://efficientdet/MFD"
    )

<<<<<<< HEAD
=======
    pdfplumber_parser = PDFPlumberParser()

>>>>>>> eaab7a5f
    pbar = tqdm(args.pdf_path)
    for pdf_path in pbar:
        pbar.set_description(f"Working on {pdf_path}")

        doc = pdfplumber_parser.parse(input_pdf_path=pdf_path, load_images=True)

        # Obtaining Layout Predictions
        layout_regions = layout_predictor.predict(
            doc
        )  # Detect content regions like paragraphs
        equation_layout_regions = equation_layout_predictor.predict(
            doc
        )  # Detect equation regions

        doc.annotate(blocks=layout_regions + equation_layout_regions)

        # Obtaining Textual Predictions
        spans = vila_predictor.predict(doc)
        doc.annotate(preds=spans)

        save_folder = os.path.join(
<<<<<<< HEAD
            args.export_folder, os.path.basename(pdf_path).split(".")[0]
        )
        os.makedirs(save_folder)
=======
            args.export_folder, os.path.basename(pdf_path).rstrip(".pdf")
        )
        os.makedirs(save_folder, exist_ok=True)
>>>>>>> eaab7a5f

        for pid in range(len(doc.pages)):

            new_tokens = []
            for pred in doc.pages[pid].preds:
                for token in pred.tokens:
                    _token = copy(token)
                    _token.type = DOCBANK_LABEL_MAP[pred.type]
                    new_tokens.append(_token)

            viz = draw_blocks(doc.images[pid], doc.pages[pid].blocks, alpha=0)
            viz = draw_tokens(viz, new_tokens, alpha=0.6)

            viz.save(f"{save_folder}/{pid}.png")<|MERGE_RESOLUTION|>--- conflicted
+++ resolved
@@ -1,31 +1,16 @@
-<<<<<<< HEAD
-=======
 from typing import List
->>>>>>> eaab7a5f
 import argparse
+from copy import copy
 import os
-from collections import defaultdict
-from copy import copy
 
+from tqdm import tqdm
 import layoutparser as lp
-<<<<<<< HEAD
-from mmda.parsers.symbol_scraper_parser import SymbolScraperParser
-from mmda.predictors.hf_predictors.vila_predictor import HVILAPredictor, IVILAPredictor
-from mmda.predictors.lp_predictors import LayoutParserPredictor
-from mmda.types.annotation import SpanGroup
-from mmda.types.box import Box
-from mmda.types.document import Document
-from mmda.types.span import Span
-from tqdm import tqdm
-from vila.pdftools.pdf_extractor import PDFExtractor
-=======
 
 from mmda.parsers.pdfplumber_parser import PDFPlumberParser
 from mmda.types.annotation import SpanGroup
 from mmda.predictors.lp_predictors import LayoutParserPredictor
 from mmda.predictors.hf_predictors.vila_predictor import IVILAPredictor, HVILAPredictor
 
->>>>>>> eaab7a5f
 
 DOCBANK_LABEL_MAP = {
     "0": "paragraph",
@@ -106,38 +91,6 @@
         box_width=token_boundary_width,
         box_alpha=alpha,
         **kwargs,
-<<<<<<< HEAD
-    )
-
-
-def to_Box(textblock, page_id, page_with, page_height):
-    block = textblock.block
-    return Box(block.x_1, block.y_1, block.width, block.height, page_id)
-
-
-def convert_to_doc_object(pdf_tokens, pdf_images=None):
-
-    page_to_row_to_tokens = defaultdict(lambda: defaultdict(list))
-
-    for page_id, page_tokens in enumerate(pdf_tokens):
-        for line_id, line_tokens in enumerate(page_tokens.get_text_segments()):
-            for token_id, token in enumerate(line_tokens):
-                page_to_row_to_tokens[page_id][line_id].append(
-                    {
-                        "text": token.text,
-                        "bbox": to_Box(
-                            token, page_id, page_tokens.width, page_tokens.height
-                        ),
-                    }
-                )
-
-    doc_dict = ssparser._convert_nested_text_to_doc_json(
-        {
-            page: {row: tokens for row, tokens in row_to_tokens.items()}
-            for page, row_to_tokens in page_to_row_to_tokens.items()
-        }
-=======
->>>>>>> eaab7a5f
     )
 
 
@@ -177,11 +130,8 @@
         "lp://efficientdet/MFD"
     )
 
-<<<<<<< HEAD
-=======
     pdfplumber_parser = PDFPlumberParser()
 
->>>>>>> eaab7a5f
     pbar = tqdm(args.pdf_path)
     for pdf_path in pbar:
         pbar.set_description(f"Working on {pdf_path}")
@@ -203,15 +153,9 @@
         doc.annotate(preds=spans)
 
         save_folder = os.path.join(
-<<<<<<< HEAD
-            args.export_folder, os.path.basename(pdf_path).split(".")[0]
-        )
-        os.makedirs(save_folder)
-=======
             args.export_folder, os.path.basename(pdf_path).rstrip(".pdf")
         )
         os.makedirs(save_folder, exist_ok=True)
->>>>>>> eaab7a5f
 
         for pid in range(len(doc.pages)):
 

config_version: 0.0.1
model_variants:
  ivila-row-layoutlm-finetuned-s2vl-v2:
    # Class path to pydantic Instance implementation in <model_package_name>==<model_package_version>
    instance: ai2_internal.vila.interface.Instance

    # Class path to pydantic Prediction implementation in <model_package_name>==<model_package_version>
    prediction: ai2_internal.vila.interface.Prediction

    # Class path to Predictor implementation in <model_package_name>==<model_package_version>
    predictor: ai2_internal.vila.interface.Predictor

    # Class path to pydantic PredictorConfig implementation in <model_package_name>==<model_package_version>
    predictor_config: ai2_internal.vila.interface.PredictorConfig

    integration_test: ai2_internal.vila.integration_test.TestInterfaceIntegration

    # Any additional sets of dependencies required by the model.
    # These are the 'extras_require' keys in your setup.py.
    extras_require: ["dev", "vila_predictors"]

    # Full S3 path to tar.gz'ed artifacts archive, nullable
    # https://huggingface.co/allenai/ivila-row-layoutlm-finetuned-s2vl-v2
    artifacts_s3_path: s3://ai2-timo-registry/model-artifacts/vila/ivila-row-layoutlm-finetuned-s2vl-v2.tar.gz

    # Version of python required for model runtime, e.g. 3.7, 3.8, 3.9
    python_version: 3.8

    cuda: True

    # One or more bash commands to execute as part of a RUN step in a Dockerfile.
    # Leave this unset unless your model has special system requirements beyond
    # those in your setup.py.
    docker_run_commands: ["apt-get update", "apt-get install python3-opencv -y"]

  layout_parser:
    # Class path to pydantic Instance implementation in <model_package_name>==<model_package_version>
    instance: ai2_internal.layout_parser.interface.Instance

    # Class path to pydantic Prediction implementation in <model_package_name>==<model_package_version>
    prediction: ai2_internal.layout_parser.interface.Prediction

    # Class path to Predictor implementation in <model_package_name>==<model_package_version>
    predictor: ai2_internal.layout_parser.interface.Predictor

    # Class path to pydantic PredictorConfig implementation in <model_package_name>==<model_package_version>
    predictor_config: ai2_internal.layout_parser.interface.PredictorConfig

    # Any additional sets of dependencies required by the model.
    # These are the 'extras_require' keys in your setup.py.
    extras_require: ["dev", "lp_predictors"]

    # Version of python required for model runtime, e.g. 3.7, 3.8, 3.9
    python_version: 3.8

    # Whether this model supports CUDA GPU acceleration
    cuda: True

    # Python path to a fn in <model_package_name>==<model_package_version> that
    # returns a unittest.TestCase. Builder function receives a model container
    # as its sole argument.
    # Used by the TIMO toolchain to validate your model implementation and configuration.
    integration_test: ai2_internal.layout_parser.integration_test.TestInterfaceIntegration

    # One or more bash commands to execute as part of a RUN step in a Dockerfile.
    # Leave this unset unless your model has special system requirements beyond
    # those in your setup.py.
    docker_run_commands: ["apt-get update", "apt-get install python3-opencv -y"]

  bibentry_predictor:
    # Class path to pydantic Instance implementation in <model_package_name>==<model_package_version>
    instance: ai2_internal.bibentry_predictor.interface.Instance

    # Class path to pydantic Prediction implementation in <model_package_name>==<model_package_version>
    prediction: ai2_internal.bibentry_predictor.interface.Prediction

    # Class path to Predictor implementation in <model_package_name>==<model_package_version>
    predictor: ai2_internal.bibentry_predictor.interface.Predictor

    # Class path to pydantic PredictorConfig implementation in <model_package_name>==<model_package_version>
    predictor_config: ai2_internal.bibentry_predictor.interface.PredictorConfig

    # Any additional sets of dependencies required by the model.
    # These are the 'extras_require' keys in your setup.py.
    extras_require: ["dev", "bibentry_predictor"]

    # Full S3 path to tar.gz'ed artifacts archive, nullable
    artifacts_s3_path: s3://ai2-timo-registry/model-artifacts/bibentryparser/v0.tar.gz

    # Version of python required for model runtime, e.g. 3.7, 3.8, 3.9
    python_version: 3.7

    # Whether this model supports CUDA GPU acceleration
    cuda: False

    # Python path to a fn in <model_package_name>==<model_package_version> that
    # returns a unittest.TestCase. Builder function receives a model container
    # as its sole argument.
    # Used by the TIMO toolchain to validate your model implementation and configuration.
    integration_test: ai2_internal.bibentry_predictor.integration_test.TestInterfaceIntegration

    # One or more bash commands to execute as part of a RUN step in a Dockerfile.
    # Leave this unset unless your model has special system requirements beyond
    # those in your setup.py.
    docker_run_commands: []

  citation_mentions:
    # Class path to pydantic Instance implementation
    instance: ai2_internal.citation_mentions.interface.Instance

    # Class path to pydantic Prediction implementation
    prediction: ai2_internal.citation_mentions.interface.Prediction

    # Class path to Predictor implementation
    predictor: ai2_internal.citation_mentions.interface.Predictor

    # Class path to pydantic PredictorConfig implementation
    predictor_config: ai2_internal.citation_mentions.interface.PredictorConfig

    # Any additional sets of dependencies required by the model.
    extras_require: ["dev", "mention_predictor_gpu"]

    # Full S3 path to tar.gz'ed artifacts archive
    # python -m transformers.onnx -m . --feature token-classification --framework pt --preprocessor tokenizer --opset 16 .
    # ref: https://github.com/pytorch/pytorch/blob/v1.12.0/torch/onnx/__init__.py#L215-L217
    artifacts_s3_path: s3://ai2-s2-mmda/models/citation-mentions/2022-07-27-minilm-10k/model/artifacts-onnx16.tar.gz

    # Version of python required for model runtime
    python_version: "3.8"

    # Whether this model supports CUDA GPU acceleration
    cuda: True

    # Used by the TIMO toolchain to validate your model implementation and configuration.
    integration_test: ai2_internal.citation_mentions.integration_test.TestInterfaceIntegration

    # One or more bash commands to execute as part of a RUN step in a Dockerfile.
    docker_run_commands: ["apt-get update && apt-get install -y poppler-utils"]

<<<<<<< HEAD

  bibentry_detection_predictor:
    # Class path to pydantic Instance implementation in <model_package_name>==<model_package_version>
    instance: ai2_internal.bibentry_detection_predictor.interface.Instance

    # Class path to pydantic Prediction implementation in <model_package_name>==<model_package_version>
    prediction: ai2_internal.bibentry_detection_predictor.interface.Prediction

    # Class path to Predictor implementation in <model_package_name>==<model_package_version>
    predictor: ai2_internal.bibentry_detection_predictor.interface.Predictor

    # Class path to pydantic PredictorConfig implementation in <model_package_name>==<model_package_version>
    predictor_config: ai2_internal.bibentry_detection_predictor.interface.PredictorConfig

    # Full S3 path to tar.gz'ed artifacts archive, nullable
    artifacts_s3_path: s3://ai2-s2-mmda/models/bibliography-entries/outputs/p3_2xl/bibs/silver_dataset_8k/one_category/pln_mask_rcnn_X_101_32x8d_FPN_3x/archive.tar.gz

    # Version of python required for model runtime, e.g. 3.7, 3.8, 3.9
    python_version: "3.8"

    # Whether this model supports CUDA GPU acceleration
    cuda: false

    # One of the versions here: https://gitlab.com/nvidia/container-images/cuda/blob/master/doc/supported-tags.md#ubuntu2004, but less than 11.4.3.
    # If cuda=True and cuda_version is unspecified, defaults to 11.4.2.
    cuda_version: "11.1.1"

    # Python path to a fn in <model_package_name>==<model_package_version> that
    # returns a unittest.TestCase. Builder function receives a model container
    # as its sole argument.
    # Used by the TIMO toolchain to validate your model implementation and configuration.
    integration_test: ai2_internal.bibentry_detection_predictor.integration_test.TestInterfaceIntegration

    # One or more bash commands to execute as part of a RUN step in a Dockerfile AFTER extras require.
    # Leave this unset unless your model has special system requirements beyond
    # those in your setup.py.
    docker_run_commands: [ "apt-get update && apt-get install -y poppler-utils libgl1",
                           "pip install layoutparser",
                           "pip install torch==1.8.0",
                           "pip install torchvision==0.9.0",
                           "pip install 'detectron2@git+https://github.com/facebookresearch/detectron2.git@v0.6#egg=detectron2'"]

    # Any additional sets of dependencies required by the model.
    # These are the 'extras_require' keys in your setup.py.
    extras_require: [ "bibentry_detection_predictor", "vila_predictors" ]
=======
  citation_links:
    # Class path to pydantic Instance implementation
    instance: ai2_internal.citation_links.interface.Instance

    # Class path to pydantic Prediction implementation
    prediction: ai2_internal.citation_links.interface.Prediction

    # Class path to Predictor implementation
    predictor: ai2_internal.citation_links.interface.Predictor

    # Class path to pydantic PredictorConfig implementation
    predictor_config: ai2_internal.citation_links.interface.PredictorConfig

    # Any additional sets of dependencies required by the model.
    extras_require: ["dev", "citation_links"]

    # Full S3 path to tar.gz'ed artifacts archive
    artifacts_s3_path: s3://ai2-timo-registry/model-artifacts/citationlinks/v0.tar.gz

    # Version of python required for model runtime
    python_version: "3.8"

    # Whether this model supports CUDA GPU acceleration
    cuda: False

    # Used by the TIMO toolchain to validate your model implementation and configuration.
    integration_test: ai2_internal.citation_links.integration_test.TestInterfaceIntegration

    # One or more bash commands to execute as part of a RUN step in a Dockerfile.
    docker_run_commands: []
>>>>>>> 6f9f7fe3
<|MERGE_RESOLUTION|>--- conflicted
+++ resolved
@@ -137,7 +137,37 @@
     # One or more bash commands to execute as part of a RUN step in a Dockerfile.
     docker_run_commands: ["apt-get update && apt-get install -y poppler-utils"]
 
-<<<<<<< HEAD
+  citation_links:
+    # Class path to pydantic Instance implementation
+    instance: ai2_internal.citation_links.interface.Instance
+
+    # Class path to pydantic Prediction implementation
+    prediction: ai2_internal.citation_links.interface.Prediction
+
+    # Class path to Predictor implementation
+    predictor: ai2_internal.citation_links.interface.Predictor
+
+    # Class path to pydantic PredictorConfig implementation
+    predictor_config: ai2_internal.citation_links.interface.PredictorConfig
+
+    # Any additional sets of dependencies required by the model.
+    extras_require: ["dev", "citation_links"]
+
+    # Full S3 path to tar.gz'ed artifacts archive
+    artifacts_s3_path: s3://ai2-timo-registry/model-artifacts/citationlinks/v0.tar.gz
+
+    # Version of python required for model runtime
+    python_version: "3.8"
+
+    # Whether this model supports CUDA GPU acceleration
+    cuda: False
+
+    # Used by the TIMO toolchain to validate your model implementation and configuration.
+    integration_test: ai2_internal.citation_links.integration_test.TestInterfaceIntegration
+
+    # One or more bash commands to execute as part of a RUN step in a Dockerfile.
+    docker_run_commands: []
+
 
   bibentry_detection_predictor:
     # Class path to pydantic Instance implementation in <model_package_name>==<model_package_version>
@@ -182,36 +212,4 @@
 
     # Any additional sets of dependencies required by the model.
     # These are the 'extras_require' keys in your setup.py.
-    extras_require: [ "bibentry_detection_predictor", "vila_predictors" ]
-=======
-  citation_links:
-    # Class path to pydantic Instance implementation
-    instance: ai2_internal.citation_links.interface.Instance
-
-    # Class path to pydantic Prediction implementation
-    prediction: ai2_internal.citation_links.interface.Prediction
-
-    # Class path to Predictor implementation
-    predictor: ai2_internal.citation_links.interface.Predictor
-
-    # Class path to pydantic PredictorConfig implementation
-    predictor_config: ai2_internal.citation_links.interface.PredictorConfig
-
-    # Any additional sets of dependencies required by the model.
-    extras_require: ["dev", "citation_links"]
-
-    # Full S3 path to tar.gz'ed artifacts archive
-    artifacts_s3_path: s3://ai2-timo-registry/model-artifacts/citationlinks/v0.tar.gz
-
-    # Version of python required for model runtime
-    python_version: "3.8"
-
-    # Whether this model supports CUDA GPU acceleration
-    cuda: False
-
-    # Used by the TIMO toolchain to validate your model implementation and configuration.
-    integration_test: ai2_internal.citation_links.integration_test.TestInterfaceIntegration
-
-    # One or more bash commands to execute as part of a RUN step in a Dockerfile.
-    docker_run_commands: []
->>>>>>> 6f9f7fe3
+    extras_require: [ "bibentry_detection_predictor", "vila_predictors" ]
"""
Write integration tests for your model interface code here.

The TestCase class below is supplied a `container`
to each test method. This `container` object is a proxy to the
Dockerized application running your model. It exposes a single method:

predict_batch(instances: List[Instance]) -> List[Prediction]
"""
import logging
import pathlib
import sys
import unittest

<<<<<<< HEAD
from ai2_internal import api
=======

>>>>>>> 4f003b2b
from ai2_internal.citation_mentions.interface import Instance
from mmda.parsers.pdfplumber_parser import PDFPlumberParser

try:
    from timo_interface import with_timo_container
except ImportError as e:
    logging.warning("""
    This test can only be run by a TIMO test runner. No tests will run. 
    You may need to add this file to your project's pytest exclusions.
    """)
    sys.exit(0)


expected_mentions = [
    {'start': 2161, 'end': 2162, 'id': 0, 'page': 0},
    {'start': 2165, 'end': 2166, 'id': 1, 'page': 0},
    {'start': 2303, 'end': 2304, 'id': 2, 'page': 0},
    {'start': 2307, 'end': 2308, 'id': 3, 'page': 0},
    {'start': 2548, 'end': 2550, 'id': 4, 'page': 0},
    {'start': 2553, 'end': 2555, 'id': 5, 'page': 0},
    {'start': 3100, 'end': 3102, 'id': 6, 'page': 0},
    {'start': 3105, 'end': 3107, 'id': 7, 'page': 0},
    {'start': 3130, 'end': 3132, 'id': 8, 'page': 0},
    {'start': 3165, 'end': 3167, 'id': 9, 'page': 0},
    {'start': 3170, 'end': 3172, 'id': 10, 'page': 0},
    {'start': 3420, 'end': 3422, 'id': 11, 'page': 0},
    {'start': 3425, 'end': 3427, 'id': 12, 'page': 0},
    {'start': 4875, 'end': 4877, 'id': 13, 'page': 1},
    {'start': 4986, 'end': 4988, 'id': 14, 'page': 1},
    {'start': 5229, 'end': 5231, 'id': 15, 'page': 1},
    {'start': 5234, 'end': 5236, 'id': 16, 'page': 1},
    {'start': 5239, 'end': 5241, 'id': 17, 'page': 1},
    {'start': 5244, 'end': 5246, 'id': 18, 'page': 1},
    {'start': 5372, 'end': 5374, 'id': 19, 'page': 1},
    {'start': 5377, 'end': 5379, 'id': 20, 'page': 1},
    {'start': 5617, 'end': 5619, 'id': 21, 'page': 1},
    {'start': 5622, 'end': 5624, 'id': 22, 'page': 1},
    {'start': 6068, 'end': 6070, 'id': 23, 'page': 1},
    {'start': 6073, 'end': 6075, 'id': 24, 'page': 1},
    {'start': 6308, 'end': 6310, 'id': 25, 'page': 1},
    {'start': 6313, 'end': 6315, 'id': 26, 'page': 1},
    {'start': 6739, 'end': 6741, 'id': 27, 'page': 1},
    {'start': 6744, 'end': 6746, 'id': 28, 'page': 1}
]


@with_timo_container
class TestInterfaceIntegration(unittest.TestCase):
    def test__predictions(self, container):
        pdf_path = pathlib.Path(__file__).resolve().parent / "data" / "arxiv-1906.08632-pages1-2.pdf"
        doc = PDFPlumberParser(split_at_punctuation=True).parse(str(pdf_path))

        tokens = [api.SpanGroup.from_mmda(sg) for sg in doc.tokens]
        pages = [api.SpanGroup.from_mmda(sg) for sg in doc.pages]

        instances = [Instance(symbols=doc.symbols, tokens=tokens, pages=pages)]
        predictions = container.predict_batch(instances)
        mentions = [
            {"start": span.start, "end": span.end, "id": mention.id, "page": span.box.page}
            for mention in predictions[0].mentions
            for span in mention.spans
        ]

        self.assertEqual(mentions, expected_mentions)<|MERGE_RESOLUTION|>--- conflicted
+++ resolved
@@ -12,11 +12,7 @@
 import sys
 import unittest
 
-<<<<<<< HEAD
 from ai2_internal import api
-=======
-
->>>>>>> 4f003b2b
 from ai2_internal.citation_mentions.interface import Instance
 from mmda.parsers.pdfplumber_parser import PDFPlumberParser
 

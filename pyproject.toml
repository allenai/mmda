[project]
name = 'mmda'
<<<<<<< HEAD
version = '0.2.1'
=======
version = '0.2.3'
>>>>>>> a2b58450
description = 'MMDA - multimodal document analysis'
authors = [
    {name = 'Allen Institute for Artificial Intelligence', email = 'contact@allenai.org'},
]
license = {text = 'Apache-2.0'}
readme = 'README.md'
requires-python = '>=3.7'
dependencies = [
        'tqdm',
        'pdf2image',
        'pdfplumber>0.7.1',
        'requests',
        'pandas',
        'pydantic',
        'ncls',
        'necessary',
]

[project.urls]
'Homepage' = 'https=//www.github.com/allenai/mmda'
'Repository' = 'https=//www.github.com/allenai/mmda'
'Bug Tracker' = 'https=//www.github.com/allenai/mmda/issues'

[tool.setuptools]
# ...
# By default, include-package-data is true in pyproject.toml, so you do
# NOT have to specify this line.
include-package-data = true

[tool.setuptools.packages.find]
where = ['src',]

[tool.setuptools.package-data]
mmda = [
    '../requirements.txt',
    'ai2_internal.bibentry_detection_predictor.data',
    'ai2_internal.bibentry_predictor_mmda.data',
    'ai2_internal.citation_mentions.data',
    'ai2_internal.vila.test_fixtures',
    'ai2_internal.figure_table_predictors.test_fixtures',
    'ai2_internal.figure_table_predictors.test_fixtures.images',
    'ai2_internal.shared_test_fixtures',
]

[build-system]
build-backend = 'setuptools.build_meta'
requires = [
    'setuptools >= 61.0.0',
    'pip >= 21.0.0',
    'wheel'
]

[project.optional-dependencies]
dev = [
    'pytest',
    'pytest-xdist',
    'pytest-cov',
]
spacy_predictors = [
    'spacy',
]
pysbd_predictors = [
    'pysbd',
]
heuristic_predictors = [
    'tokenizers'
]
lp_predictors = [
    'layoutparser',
    'torch',
    'torchvision',
    'effdet',
]
hf_predictors = [
    'torch',
    'transformers',
    'smashed==0.1.10',
]
vila_predictors = [
    'vila>=0.5,<0.6',
    'transformers',
]
mention_predictor = [
    'transformers[torch]',
    'optimum[onnxruntime]'
]
mention_predictor_gpu = [
    'transformers[torch]',
    'optimum[onnxruntime-gpu]',
]
bibentry_predictor = [
    'transformers',
    'unidecode',
    'torch',
    'optimum[onnxruntime]',
]
bibentry_predictor_gpu = [
    'transformers',
    'unidecode',
    'torch',
    'optimum[onnxruntime-gpu]',
]
bibentry_detection_predictor = [
    'layoutparser',
    'torch==1.8.0+cu111',
    'torchvision==0.9.0+cu111',
]
citation_links = [
    'numpy',
    'thefuzz[speedup]',
    'scikit-learn',
    'xgboost',
]
figure_table_predictors = [
    'scipy',
]

[tool.pytest.ini_options]
addopts = '-n auto --cov=src/mmda'
testpaths = ['tests/']
pythonpath = [
  '.', 'src',
]
python_classes = ['Test*', '*Test']
log_format = '%(asctime)s - %(levelname)s - %(name)s - %(message)s'
log_level = 'DEBUG'
markers = []
filterwarnings = []

[tool.coverage.run]
omit = [
    '*__init__*',
    '*Test*',
    'tests/fixtures/*',
]
[tool.coverage.report]
fail_under = 57<|MERGE_RESOLUTION|>--- conflicted
+++ resolved
@@ -1,10 +1,6 @@
 [project]
 name = 'mmda'
-<<<<<<< HEAD
-version = '0.2.1'
-=======
-version = '0.2.3'
->>>>>>> a2b58450
+version = '0.2.4'
 description = 'MMDA - multimodal document analysis'
 authors = [
     {name = 'Allen Institute for Artificial Intelligence', email = 'contact@allenai.org'},

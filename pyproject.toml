[project]
name = 'mmda'
<<<<<<< HEAD
version = '0.2.82'
=======
version = '0.3.6'
>>>>>>> 7452326a
description = 'MMDA - multimodal document analysis'
authors = [
    {name = 'Allen Institute for Artificial Intelligence', email = 'contact@allenai.org'},
]
license = {text = 'Apache-2.0'}
readme = 'README.md'
requires-python = '>=3.7'
dependencies = [
        'tqdm',
        'pdf2image',
        'pdfplumber>0.7.1,<=0.7.6',
        'requests',
        'pandas',
        'pydantic',
        'ncls==0.0.66',
        'necessary>=0.3.2',
        'ncls',
        'Pillow',
]

[project.urls]
'Homepage' = 'https://www.github.com/allenai/mmda'
'Repository' = 'https://www.github.com/allenai/mmda'
'Bug Tracker' = 'https://www.github.com/allenai/mmda/issues'

[tool.setuptools]
# ...
# By default, include-package-data is true in pyproject.toml, so you do
# NOT have to specify this line.
include-package-data = true

[tool.setuptools.packages.find]
where = ['src',]

[tool.setuptools.package-data]
mmda = [
    '../requirements.txt',
]
ai2_internal = [
    './bibentry_detection_predictor/data/*',
    './bibentry_predictor_mmda/data/*',
    './citation_mentions/data/*',
    './vila/test_fixtures/*',
    './figure_table_predictors/test_fixtures/*',
    './figure_table_predictors/test_fixtures.images/*',
    './shared_test_fixtures/*',
]

[build-system]
build-backend = 'setuptools.build_meta'
requires = [
    'setuptools >= 61.0.0',
    'pip >= 21.0.0',
    'wheel'
]

[project.optional-dependencies]
dev = [
    'pytest',
    'pytest-xdist',
    'pytest-cov',
]
spacy_predictors = [
    'spacy',
]
pysbd_predictors = [
    'pysbd',
]
heuristic_predictors = [
    'tokenizers'
]
lp_predictors = [
    'layoutparser',
    'torch',
    'torchvision',
    'effdet',
]
hf_predictors = [
    'torch',
    'transformers',
    'smashed==0.1.10',
]
vila_predictors = [
    'vila>=0.5,<0.6',
    'transformers',
]
mention_predictor = [
    'transformers[torch]',
    'optimum[onnxruntime]'
]
mention_predictor_gpu = [
    'transformers[torch]',
    'optimum[onnxruntime-gpu]',
]
bibentry_predictor = [
    'transformers',
    'unidecode',
    'torch',
    'optimum[onnxruntime]',
]
bibentry_predictor_gpu = [
    'transformers',
    'unidecode',
    'torch',
    'optimum[onnxruntime-gpu]',
]
bibentry_detection_predictor = [
    'layoutparser',
    'torch==1.8.0+cu111',
    'torchvision==0.9.0+cu111',
]
citation_links = [
    'numpy',
    'thefuzz[speedup]',
    'scikit-learn',
    'xgboost',
]
section_nesting = [
    'numpy',
    'scipy',
    'xgboost',
]
figure_table_predictors = [
    'scipy',
]

[tool.pytest.ini_options]
addopts = '-n auto --cov=src/mmda'
testpaths = ['tests/']
pythonpath = [
  '.', 'src',
]
python_classes = ['Test*', '*Test']
log_format = '%(asctime)s - %(levelname)s - %(name)s - %(message)s'
log_level = 'DEBUG'
markers = []
filterwarnings = []

[tool.coverage.run]
omit = [
    '*__init__*',
    '*Test*',
    'tests/fixtures/*',
]
[tool.coverage.report]
fail_under = 57<|MERGE_RESOLUTION|>--- conflicted
+++ resolved
@@ -1,10 +1,6 @@
 [project]
 name = 'mmda'
-<<<<<<< HEAD
-version = '0.2.82'
-=======
 version = '0.3.6'
->>>>>>> 7452326a
 description = 'MMDA - multimodal document analysis'
 authors = [
     {name = 'Allen Institute for Artificial Intelligence', email = 'contact@allenai.org'},
@@ -15,14 +11,12 @@
 dependencies = [
         'tqdm',
         'pdf2image',
-        'pdfplumber>0.7.1,<=0.7.6',
+        'pdfplumber==0.7.4',
         'requests',
         'pandas',
         'pydantic',
         'ncls==0.0.66',
         'necessary>=0.3.2',
-        'ncls',
-        'Pillow',
 ]
 
 [project.urls]
@@ -66,6 +60,9 @@
     'pytest',
     'pytest-xdist',
     'pytest-cov',
+]
+grobid_augment_existing_document_parser = [
+    'grobid-client-python==0.0.5'
 ]
 spacy_predictors = [
     'spacy',
@@ -130,6 +127,16 @@
 figure_table_predictors = [
     'scipy',
 ]
+recipes = [
+    'layoutparser',
+    'transformers',
+    'torch',
+    'torchvision',
+    'effdet',
+    'vila>=0.5,<0.6',
+    'smashed==0.1.10'
+]
+
 
 [tool.pytest.ini_options]
 addopts = '-n auto --cov=src/mmda'
